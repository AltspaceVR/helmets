--- conflicted
+++ resolved
@@ -10,11 +10,7 @@
 ## Built-in Content
 You can configure the app to load different sets of data to load by specifying the "kit" parameter. For example:
 
-<<<<<<< HEAD
 > wss://mres.altvr.com/helmets?kit=city_helmets
-=======
-> ws://mres.altvr.com/helmets?kit=city_helmets
->>>>>>> 92eb6afd
 
 Here are the built-in sets of helmets:
 
@@ -41,10 +37,7 @@
 ## Content Packs
 Alternatively, you can use the Content Pack feature by creating one on altvr.com and passing a "content_pack" parameter:
 
-<<<<<<< HEAD
 > wss://mres.altvr.com/helmets?content_pack=1187493048011980938
-=======
-> ws://mres.altvr.com/helmets?content_pack=1187493048011980938
 
 This allows you to customize your own set of helmets from one or more Altspace World-Building Kits. The JSON field should contain a top-level key for each helmet with a "resourceId", usually an Artifact ID. That is the only required field. You can find these by browsing through your Kit's artifacts. Example:mµ
 
@@ -61,7 +54,6 @@
     }
 }
 ```
->>>>>>> 92eb6afd
 
 See more examples in the public/data folder.
 
