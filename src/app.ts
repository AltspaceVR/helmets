--- conflicted
+++ resolved
@@ -208,14 +208,9 @@
             });
 
             // Set a click handler on the button.
-<<<<<<< HEAD
             button.setBehavior(MRE.ButtonBehavior).onButton('pressed', user => this.wearHat(hatId, user.id));
-            x += 1.5;
-=======
-            button.setBehavior(MRE.ButtonBehavior).onClick(user => this.wearHat(hatId, user.id));
 
             x += this.previewMargin;
->>>>>>> 92eb6afd
         }
     }
 
